--- conflicted
+++ resolved
@@ -11,19 +11,6 @@
       "order": 1,
       "description": "Core texts on dharmic living, ethics, and life purpose.",
       "texts": [
-<<<<<<< HEAD
-        {"id": "bg", "name": "Bhagavad Gita", "slug": "bhagavad-gita", "cloudFolderPath": "BhagavadGita", "status": "available"},
-        {"id": "upanishads", "name": "Upanishads", "slug": "upanishads", "cloudFolderPath": "Upanishads", "status": "available"},
-        {"id": "mahabharata", "name": "Mahabharata", "slug": "mahabharata", "cloudFolderPath": "Mahabharata", "status": "coming_soon"},
-        {"id": "ramayana", "name": "Ramayana", "slug": "ramayana", "cloudFolderPath": "Ramayana", "status": "available"},
-        {"id": "puranas", "name": "Puranas", "slug": "puranas", "cloudFolderPath": "Puranas", "status": "coming_soon"},
-        {"id": "panchatantra", "name": "Panchatantra by Vishnu Sharma", "slug": "panchatantra-by-vishnu-sharma", "cloudFolderPath": "Panchatantra", "status": "coming_soon"},
-        {"id": "jataka-tales", "name": "Jataka Tales", "slug": "jataka-tales", "cloudFolderPath": "JatakaTales", "status": "coming_soon"},
-        {"id": "manusmriti", "name": "Manusmriti", "slug": "manusmriti", "cloudFolderPath": "Manusmriti", "status": "coming_soon"},
-        {"id": "yajnavalkya-smiriti", "name": "Yajnavalkya Smiriti", "slug": "yajnavalkya-smiriti", "cloudFolderPath": "YajnavalkyaSmiriti", "status": "coming_soon"},
-        {"id": "narada-smiriti", "name": "Narada Smiriti", "slug": "narada-smiriti", "cloudFolderPath": "NaradaSmiriti", "status": "coming_soon"},
-        {"id": "parashara-smriti", "name": "Parashara Smriti", "slug": "parashara-smriti", "cloudFolderPath": "ParasharaSmriti", "status": "coming_soon"}
-=======
         {"id": "bg", "name": "Bhagavad Gita", "slug": "bhagavad-gita", "cloudFolderPath": "bhagavad-gita", "status": "available"},
         {"id": "upanishads", "name": "Upanishads", "slug": "upanishads", "cloudFolderPath": "upanishads", "status": "available"},
         {"id": "mahabharata", "name": "Mahabharata", "slug": "mahabharata", "cloudFolderPath": "mahabharata", "status": "available"},
@@ -35,7 +22,6 @@
         {"id": "yajnavalkya-smiriti", "name": "Yajnavalkya Smiriti", "slug": "yajnavalkya-smiriti", "cloudFolderPath": "yajnavalkya-smiriti", "status": "coming_soon"},
         {"id": "narada-smiriti", "name": "Narada Smiriti", "slug": "narada-smiriti", "cloudFolderPath": "narada-smiriti", "status": "coming_soon"},
         {"id": "parashara-smriti", "name": "Parashara Smriti", "slug": "parashara-smriti", "cloudFolderPath": "parashara-smriti", "status": "coming_soon"}
->>>>>>> f53270a4
       ]
     },
     {
@@ -60,16 +46,6 @@
       "order": 3,
       "description": "Ayurvedic texts on health, wellness, and balanced living.",
       "texts": [
-<<<<<<< HEAD
-        {"id": "charaka", "name": "Charaka Samhita", "slug": "charaka-samhita", "cloudFolderPath": "CharakaSamhita", "status": "coming_soon"},
-        {"id": "sushruta", "name": "Sushruta Samhita", "slug": "sushruta-samhita", "cloudFolderPath": "SushrutaSamhita", "status": "coming_soon"},
-        {"id": "ashtanga-hridayam", "name": "Ashtanga Hridayam (Ashtanga Sangraha)", "slug": "ashtanga-hridayam-ashtanga-sangraha", "cloudFolderPath": "AshtangaHridayamSangraha", "status": "coming_soon"},
-        {"id": "atharva-veda", "name": "Atharva Veda", "slug": "atharva-veda", "cloudFolderPath": "AtharvaVeda", "status": "coming_soon"},
-        {"id": "rig-veda", "name": "Rig Veda", "slug": "rig-veda", "cloudFolderPath": "RigVeda", "status": "coming_soon"},
-        {"id": "yoga-sutras", "name": "Yoga Sutras of Patanjali", "slug": "yoga-sutras-of-patanjali", "cloudFolderPath": "YogaSutrasPatanjali", "status": "available"},
-        {"id": "hatha-yoga", "name": "Hatha Yoga Pradipika", "slug": "hatha-yoga-pradipika", "cloudFolderPath": "HathaYogaPradipika", "status": "coming_soon"},
-        {"id": "agni-purana", "name": "Agni Purana", "slug": "agni-purana", "cloudFolderPath": "AgniPurana", "status": "coming_soon"}
-=======
         {"id": "charaka", "name": "Charaka Samhita", "slug": "charaka-samhita", "cloudFolderPath": "charaka-samhita", "status": "available"},
         {"id": "sushruta", "name": "Sushruta Samhita", "slug": "sushruta-samhita", "cloudFolderPath": "sushruta-samhita", "status": "available"},
         {"id": "ashtanga-hridayam", "name": "Ashtanga Hridayam & Ashtanga Sangraha", "slug": "ashtanga-hridayam", "cloudFolderPath": "ashtanga-hridayam", "status": "coming_soon"},
@@ -78,7 +54,6 @@
         {"id": "yoga-sutras", "name": "Yoga Sutras of Patanjali", "slug": "yoga-sutras", "cloudFolderPath": "yoga-sutras", "status": "available"},
         {"id": "hatha-yoga", "name": "Hatha Yoga Pradipika", "slug": "hatha-yoga-pradipika", "cloudFolderPath": "hatha-yoga-pradipika", "status": "available"},
         {"id": "agni-purana", "name": "Agni Purana", "slug": "agni-purana", "cloudFolderPath": "agni-purana", "status": "coming_soon"}
->>>>>>> f53270a4
       ]
     },
     {
@@ -88,21 +63,12 @@
       "order": 4,
       "description": "Texts exploring sacred relationships, love, and human connections.",
       "texts": [
-<<<<<<< HEAD
-        {"id": "bg", "name": "Bhagavad Gita", "slug": "bhagavad-gita", "cloudFolderPath": "BhagavadGita", "status": "available"},
-        {"id": "ramayana", "name": "Ramayana", "slug": "ramayana", "cloudFolderPath": "Ramayana", "status": "available"},
-        {"id": "mahabharata", "name": "Mahabharata", "slug": "mahabharata", "cloudFolderPath": "Mahabharata", "status": "coming_soon"},
-        {"id": "puranas", "name": "Puranas", "slug": "puranas", "cloudFolderPath": "Puranas", "status": "coming_soon"},
-        {"id": "kama-sutra", "name": "Kama Sutra", "slug": "kama-sutra", "cloudFolderPath": "KamaSutra", "status": "coming_soon"},
-        {"id": "panchatantra", "name": "Panchatantra by Vishnu Sharma", "slug": "panchatantra-by-vishnu-sharma", "cloudFolderPath": "Panchatantra", "status": "coming_soon"}
-=======
         {"id": "bg", "name": "Bhagavad Gita", "slug": "bhagavad-gita", "cloudFolderPath": "bhagavad-gita", "status": "available"},
         {"id": "ramayana", "name": "Ramayana", "slug": "ramayana", "cloudFolderPath": "ramayana", "status": "available"},
         {"id": "mahabharata", "name": "Mahabharata", "slug": "mahabharata", "cloudFolderPath": "mahabharata", "status": "available"},
         {"id": "puranas", "name": "Puranas", "slug": "puranas", "cloudFolderPath": "puranas", "status": "coming_soon"},
         {"id": "kama-sutra", "name": "Kama Sutra", "slug": "kama-sutra", "cloudFolderPath": "kama-sutra", "status": "available"},
         {"id": "panchatantra", "name": "Panchatantra by Vishnu Sharma", "slug": "panchatantra", "cloudFolderPath": "panchatantra", "status": "available"}
->>>>>>> f53270a4
       ]
     },
     {
@@ -112,21 +78,6 @@
       "order": 5,
       "description": "Texts on arts, aesthetics, and creative expression.",
       "texts": [
-<<<<<<< HEAD
-        {"id": "natya-shastra", "name": "Natya Shastra", "slug": "natya-shastra", "cloudFolderPath": "NatyaShastra", "status": "coming_soon"},
-        {"id": "abhinavabharati", "name": "Abhinavabharati by Abhinavagupta (Commentary on Natya Shastra)", "slug": "abhinavabharati-by-abhinavagupta-commentary-on-natya-shastra", "cloudFolderPath": "Abhinavabharati", "status": "coming_soon"},
-        {"id": "upanishads", "name": "Upanishads", "slug": "upanishads", "cloudFolderPath": "Upanishads", "status": "available"},
-        {"id": "silpa-shastras", "name": "Silpa Shastras", "slug": "silpa-shastras", "cloudFolderPath": "SilpaShastras", "status": "coming_soon"},
-        {"id": "vedas", "name": "Vedas", "slug": "vedas", "cloudFolderPath": "Vedas", "status": "coming_soon"},
-        {"id": "kama-sutra", "name": "Kama Sutra", "slug": "kama-sutra", "cloudFolderPath": "KamaSutra", "status": "coming_soon"},
-        {"id": "abhijnanashakuntalam", "name": "Abhijnanashakuntalam by Kalidasa", "slug": "abhijnanashakuntalam-by-kalidasa", "cloudFolderPath": "Abhijnanashakuntalam", "status": "coming_soon"},
-        {"id": "malavikagnimitram", "name": "Malavikagnimitram by Kalidasa", "slug": "malavikagnimitram-by-kalidasa", "cloudFolderPath": "Malavikagnimitram", "status": "coming_soon"},
-        {"id": "vikramorvayam", "name": "Vikramorvayam by Kalidasa", "slug": "vikramorvayam-by-kalidasa", "cloudFolderPath": "Vikramorvayam", "status": "coming_soon"},
-        {"id": "mricchakatika", "name": "Mricchakatika (The Little Clay Cart)", "slug": "mricchakatika-the-little-clay-cart", "cloudFolderPath": "Mricchakatika", "status": "coming_soon"},
-        {"id": "mudrarkasa", "name": "Mudrarkasa by Vishakhadatta", "slug": "mudrarkasa-by-vishakhadatta", "cloudFolderPath": "Mudrarkasa", "status": "coming_soon"},
-        {"id": "plays-by-bhasa", "name": "Plays by Bhasa", "slug": "plays-by-bhasa", "cloudFolderPath": "PlaysByBhasa", "status": "coming_soon"},
-        {"id": "shatakatraya", "name": "Shatakatraya by Bhartrhari", "slug": "shatakatraya-by-bhartrhari", "cloudFolderPath": "Shatakatraya", "status": "coming_soon"}
-=======
         {"id": "natya-shastra", "name": "Natya Shastra", "slug": "natya-shastra", "cloudFolderPath": "natya-shastra", "status": "available"},
         {"id": "abhinavabharati", "name": "Abhinavabharati by Abhinavagupta", "slug": "abhinavabharati", "cloudFolderPath": "abhinavabharati", "status": "coming_soon"},
         {"id": "upanishads", "name": "Upanishads", "slug": "upanishads", "cloudFolderPath": "upanishads", "status": "available"},
@@ -140,7 +91,6 @@
         {"id": "mudraraksasa", "name": "Mudrārākṣasa by Vishakhadatta", "slug": "mudraraksasa", "cloudFolderPath": "mudraraksasa", "status": "coming_soon"},
         {"id": "bhasa-plays", "name": "Plays by Bhasa", "slug": "bhasa-plays", "cloudFolderPath": "bhasa-plays", "status": "coming_soon"},
         {"id": "shatakatraya", "name": "Shatakatraya by Bhartrhari", "slug": "shatakatraya", "cloudFolderPath": "shatakatraya", "status": "coming_soon"}
->>>>>>> f53270a4
       ]
     },
     {
@@ -150,26 +100,6 @@
       "order": 6,
       "description": "Philosophical texts on wisdom, knowledge, and enlightenment.",
       "texts": [
-<<<<<<< HEAD
-        {"id": "upanishads", "name": "Upanishads", "slug": "upanishads", "cloudFolderPath": "Upanishads", "status": "available"},
-        {"id": "bg", "name": "Bhagavad Gita", "slug": "bhagavad-gita", "cloudFolderPath": "BhagavadGita", "status": "available"},
-        {"id": "nyaya-sutras", "name": "Nyaya Sutras by Gautama", "slug": "nyaya-sutras-by-gautama", "cloudFolderPath": "NyayaSutras", "status": "coming_soon"},
-        {"id": "vaisheshika-sutras", "name": "Vaisheshika Sutras by Kanada", "slug": "vaisheshika-sutras-by-kanada", "cloudFolderPath": "VaisheshikaSutras", "status": "coming_soon"},
-        {"id": "samkhya-karika", "name": "Samkhya Karika by Ishvarakrishna", "slug": "samkhya-karika-by-ishvarakrishna", "cloudFolderPath": "SamkhyaKarika", "status": "coming_soon"},
-        {"id": "yoga-sutras", "name": "Yoga Sutras by Patanjali", "slug": "yoga-sutras-by-patanjali", "cloudFolderPath": "YogaSutrasPatanjali", "status": "available"},
-        {"id": "mimamsa-sutras", "name": "Mimamsa Sutras by Jaimini", "slug": "mimamsa-sutras-by-jaimini", "cloudFolderPath": "MimamsaSutras", "status": "coming_soon"},
-        {"id": "brahma-sutras", "name": "Brahma Sutras (Vedanta Sutras) by Badarayana", "slug": "brahma-sutras-vedanta-sutras-by-badarayana", "cloudFolderPath": "BrahmaSutras", "status": "coming_soon"},
-        {"id": "samkhya-karika-ishvara", "name": "Samkhya Karika by Ishvara Krishna", "slug": "samkhya-karika-by-ishvara-krishna", "cloudFolderPath": "SamkhyaKarikaIshvara", "status": "coming_soon"},
-        {"id": "tattvartha-sutra", "name": "Tattvartha Sutra by Umasvami", "slug": "tattvartha-sutra-by-umasvami", "cloudFolderPath": "TattvarthaSutra", "status": "coming_soon"},
-        {"id": "aryabhatia", "name": "Aryabhatia by Aryabhata (Math/Astronomy)", "slug": "aryabhatia-by-aryabhata-math-astronomy", "cloudFolderPath": "Aryabhatia", "status": "coming_soon"},
-        {"id": "brahmasputasiddhanta", "name": "Brahmasputasiddhanta by BrahmaGupta (Math/Astronomy)", "slug": "brahmasputasiddhanta-by-brahmagupta-math-astronomy", "cloudFolderPath": "Brahmasputasiddhanta", "status": "coming_soon"},
-        {"id": "mahabhaskariiya", "name": "Mahabhaskariiya by Bhaskara", "slug": "mahabhaskariiya-by-bhaskara", "cloudFolderPath": "Mahabhaskariiya", "status": "coming_soon"},
-        {"id": "manusmriti", "name": "Manusmriti", "slug": "manusmriti", "cloudFolderPath": "Manusmriti", "status": "coming_soon"},
-        {"id": "yajnavalkya-smiriti", "name": "Yajnavalkya Smiriti", "slug": "yajnavalkya-smiriti", "cloudFolderPath": "YajnavalkyaSmiriti", "status": "coming_soon"},
-        {"id": "narada-smiriti", "name": "Narada Smiriti", "slug": "narada-smiriti", "cloudFolderPath": "NaradaSmiriti", "status": "coming_soon"},
-        {"id": "parashara-smriti", "name": "Parashara Smriti", "slug": "parashara-smriti", "cloudFolderPath": "ParasharaSmriti", "status": "coming_soon"},
-        {"id": "arthashastra", "name": "Arthashastra by Kautilya/Chanakya", "slug": "arthashastra-by-kautilya-chanakya", "cloudFolderPath": "Arthashastra", "status": "coming_soon"}
-=======
         {"id": "upanishads", "name": "Upanishads", "slug": "upanishads", "cloudFolderPath": "upanishads", "status": "available"},
         {"id": "bg", "name": "Bhagavad Gita", "slug": "bhagavad-gita", "cloudFolderPath": "bhagavad-gita", "status": "available"},
         {"id": "nyaya-sutras", "name": "Nyaya Sutras by Gautama", "slug": "nyaya-sutras", "cloudFolderPath": "nyaya-sutras", "status": "coming_soon"},
@@ -194,7 +124,6 @@
         {"id": "mricchakatika", "name": "Mricchakatika (The Little Clay Cart)", "slug": "mricchakatika", "cloudFolderPath": "mricchakatika", "status": "coming_soon"},
         {"id": "mudraraksasa", "name": "Mudrārākṣasa by Vishakhadatta", "slug": "mudraraksasa", "cloudFolderPath": "mudraraksasa", "status": "coming_soon"},
         {"id": "bhasa-plays", "name": "Plays by Bhasa (3rd-4th century CE)", "slug": "bhasa-plays", "cloudFolderPath": "bhasa-plays", "status": "coming_soon"}
->>>>>>> f53270a4
       ]
     },
     {
@@ -204,15 +133,9 @@
       "order": 7,
       "description": "Texts on prosperity, success, and dharmic economics.",
       "texts": [
-<<<<<<< HEAD
-        {"id": "arthashastra", "name": "Arthashastra", "slug": "arthashastra", "cloudFolderPath": "Arthashastra", "status": "coming_soon"},
-        {"id": "vedanga-jyotish", "name": "Vedanga Jyotish", "slug": "vedanga-jyotish", "cloudFolderPath": "VedangaJyotish", "status": "coming_soon"},
-        {"id": "puranas", "name": "Puranas", "slug": "puranas", "cloudFolderPath": "Puranas", "status": "coming_soon"}
-=======
         {"id": "arthashastra", "name": "Arthashastra", "slug": "arthashastra", "cloudFolderPath": "arthashastra", "status": "available"},
         {"id": "vedanga-jyotish", "name": "Vedanga Jyotish", "slug": "vedanga-jyotish", "cloudFolderPath": "vedanga-jyotish", "status": "coming_soon"},
         {"id": "puranas", "name": "Puranas", "slug": "puranas", "cloudFolderPath": "puranas", "status": "coming_soon"}
->>>>>>> f53270a4
       ]
     }
   ]
@@ -222,31 +145,17 @@
   private categories: any;
 
   constructor() {
-    console.log('CategoryService constructor called');
-    console.log('categoriesData:', categoriesData);
-    console.log('categoriesData.categories:', categoriesData.categories);
-    console.log('categoriesData.categories length:', categoriesData.categories?.length);
     this.categories = categoriesData.categories;
-    console.log('this.categories set to:', this.categories);
   }
 
   getCategories(): TopicCategory[] {
-    console.log('CategoryService.getCategories() called');
-    console.log('this.categories:', this.categories);
-    console.log('this.categories length:', this.categories?.length);
-    
-    const result = this.categories.map((cat: any) => ({
+    return this.categories.map((cat: any) => ({
       id: cat.id,
       name: cat.name,
       slug: cat.slug,
       description: cat.description,
       order: cat.order
     })).sort((a: TopicCategory, b: TopicCategory) => a.order - b.order);
-    
-    console.log('getCategories result:', result);
-    console.log('getCategories result length:', result.length);
-    
-    return result;
   }
 
   getCategoryById(categoryId: string): TopicCategory | null {
@@ -307,6 +216,4 @@
   }
 }
 
-console.log('Creating categoryService instance...');
-export const categoryService = new CategoryService();
-console.log('categoryService created:', categoryService);+export const categoryService = new CategoryService();