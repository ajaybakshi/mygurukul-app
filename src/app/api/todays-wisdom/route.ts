--- conflicted
+++ resolved
@@ -2,42 +2,10 @@
 import { Storage } from '@google-cloud/storage';
 import { crossCorpusWisdomService } from '../../../lib/services/crossCorpusWisdomService';
 import { gretilWisdomService } from '../../../lib/services/gretilWisdomService';
-<<<<<<< HEAD
-
-interface EnhancedRawTextAnnotation {
-  // Primary Information
-  textName: string;           // "Bhagavad Gita", "Brahmanda Purana"
-  tradition: string;          // "Hindu Philosophy", "Vedic Cosmology"
-  chapter: string;            // "Chapter 2: The Yoga of Knowledge"
-  section: string;            // "Arjuna's Dilemma", "Creation of Universe"
-  
-  // Context Information  
-  spiritualTheme: string;     // "Dharma and Duty", "Divine Love"
-  characters?: string[];      // ["Krishna", "Arjuna"]
-  location?: string;          // "Kurukshetra Battlefield", "Cosmic Realm"
-  
-  // Cultural Context
-  historicalPeriod?: string;  // "Classical Period", "Vedic Era"
-  literaryGenre: string;      // "Philosophical Dialogue", "Cosmological Hymn"
-  
-  // Reference Information (for scholars)
-  technicalReference?: string; // "BG 2.47", "ap_1.001ab"
-  estimatedAge?: string;       // "2000+ years", "3000+ years"
-  
-  // Legacy fields for backward compatibility
-  theme?: string;
-  source?: string;
-}
-=======
->>>>>>> 201bf204
 
 interface TodaysWisdom {
   // Raw sacred text (what seeker reads first)
   rawText: string;
-<<<<<<< HEAD
-  rawTextAnnotation: EnhancedRawTextAnnotation;
-  
-=======
   rawTextAnnotation: {
     chapter: string;
     section: string;
@@ -55,7 +23,6 @@
     };
   };
 
->>>>>>> 201bf204
   // AI enhanced interpretation (Guru's wisdom)
   wisdom: string;
   context: string;
@@ -274,26 +241,13 @@
       console.log('AI enhancement error, using fallback');
     }
     
-<<<<<<< HEAD
-    // Use enhanced metadata formatting
-    const enhancedMetadata = formatWisdomMetadata(
-      sourceName,
-      selectedSection.source,
-      extractedContent.metadata,
-      selectedSection.dimensions
-    );
-=======
     const chapterInfo = extractChapterInfo(selectedSection.source, extractedContent.metadata);
     const technicalReference = generateTechnicalReference(selectedSection.source, extractedContent.metadata);
     const logicalUnitInfo = determineLogicalUnitInfo(selectedSection.source, extractedContent.narrative, extractedContent.metadata);
->>>>>>> 201bf204
 
     return {
       // Raw sacred text (what seeker reads first)
       rawText: extractedContent.narrative,
-<<<<<<< HEAD
-      rawTextAnnotation: enhancedMetadata,
-=======
       rawTextAnnotation: {
         chapter: chapterInfo.chapter,
         section: chapterInfo.section,
@@ -306,7 +260,6 @@
         extractionMethod: logicalUnitInfo.extractionMethod,
         verseRange: logicalUnitInfo.verseRange
       },
->>>>>>> 201bf204
       
       // AI enhanced interpretation (Guru's wisdom)
       wisdom: finalWisdom,
@@ -325,19 +278,12 @@
     return {
       rawText: `The sacred texts of ${sourceName} contain infinite wisdom. Each verse, each story carries profound meaning for those who seek truth and righteousness.`,
       rawTextAnnotation: {
-        textName: sourceName,
-        tradition: 'Sacred Literature',
-        chapter: 'Sacred Chapter',
-        section: 'Sacred Section',
-        spiritualTheme: 'Divine Wisdom',
-        characters: ['Sacred Beings'],
+        chapter: 'Unknown Chapter',
+        section: 'Unknown Section',
+        source: 'Sacred Texts',
+        characters: 'Unknown',
         location: 'Sacred Realm',
-        literaryGenre: 'Spiritual Teaching',
-        historicalPeriod: 'Ancient Tradition',
-        estimatedAge: 'Timeless',
-        // Legacy compatibility
-        theme: 'wisdom',
-        source: 'Sacred Texts'
+        theme: 'wisdom'
       },
       wisdom: `The sacred texts of ${sourceName} contain infinite wisdom. Each verse, each story carries profound meaning for those who seek truth and righteousness.`,
       context: `Daily wisdom from ${sourceName}`,
@@ -418,177 +364,6 @@
   }
 }
 
-// Parse chapter and verse information from reference string for all scripture types
-function parseReferenceFromString(reference: string): { chapter: number; verse: number; subVerse?: string } | null {
-  if (!reference || typeof reference !== 'string') return null;
-
-  // Extract the actual reference part (remove text name prefix)
-  let refPart = reference;
-
-  // Handle formats like "Text Name - Reference"
-  const dashIndex = reference.lastIndexOf(' - ');
-  if (dashIndex !== -1) {
-    refPart = reference.substring(dashIndex + 3);
-  }
-
-  // Patterns for different scripture reference formats
-  const patterns = [
-    // Linga Purana: LiP_1,85.207
-    { regex: /LiP_(\d+),(\d+)\.(\d+)/, groups: ['chapter', 'verse', 'subVerse'] },
-    // Agni Purana: ap_1.001ab
-    { regex: /ap_(\d+)\.(\d+)([a-z]*)/, groups: ['chapter', 'verse', 'subVerse'] },
-    // Bhagavad Gita: bhg 2.15
-    { regex: /bhg\s+(\d+)\.(\d+)/, groups: ['chapter', 'verse'] },
-    // Chandogya Upanishad: chup_1,1.1
-    { regex: /chup_(\d+),(\d+)\.(\d+)/, groups: ['chapter', 'section', 'verse'] },
-    // Ramayana: Ram_2,1.1
-    { regex: /Ram_(\d+),(\d+)\.(\d+)/, groups: ['book', 'chapter', 'verse'] },
-    // Rig Veda Khila: RvKh_1,1.1
-    { regex: /RvKh_(\d+),(\d+)\.(\d+)/, groups: ['book', 'section', 'verse'] },
-    // Generic pattern for other formats
-    { regex: /(\w+)_(\d+),?(\d*)\.?(\d*)([a-z]*)/, groups: ['text', 'chapter', 'section', 'verse', 'subVerse'] }
-  ];
-
-  for (const pattern of patterns) {
-    try {
-      const match = refPart.match(pattern.regex);
-      if (match) {
-        const result: any = {};
-
-        // Map captured groups to result
-        pattern.groups.forEach((groupName, index) => {
-          const value = match[index + 1];
-          if (value && value !== '' && !isNaN(Number(value))) {
-            result[groupName] = parseInt(value);
-          }
-        });
-
-        // Ensure we have at least chapter and verse
-        if (result.chapter !== undefined && result.verse !== undefined) {
-          return {
-            chapter: result.chapter,
-            verse: result.verse,
-            subVerse: result.subVerse || undefined
-          };
-        } else if (result.book !== undefined && result.verse !== undefined) {
-          // Handle book-based references (like Ramayana)
-          return {
-            chapter: result.book,
-            verse: result.verse,
-            subVerse: result.subVerse || undefined
-          };
-        }
-      }
-    } catch (error) {
-      // Continue to next pattern
-    }
-  }
-
-  return null;
-}
-
-// Build contextual information from Gretil metadata
-function buildContextInfo(metadata: any): string {
-  const contextParts: string[] = [];
-
-  if (metadata.timePeriod) {
-    contextParts.push(`TIME PERIOD: ${metadata.timePeriod}`);
-  }
-
-  if (metadata.chapterInfo) {
-    const chapter = metadata.chapterInfo;
-    const chapterStr = chapter.book ? `Book ${chapter.book}, Chapter ${chapter.chapter}` : `Chapter ${chapter.chapter}`;
-    if (chapter.section) {
-      contextParts.push(`LOCATION: ${chapterStr}, Section ${chapter.section}`);
-    } else {
-      contextParts.push(`LOCATION: ${chapterStr}`);
-    }
-  }
-
-  if (metadata.citationFormat && metadata.citationFormat !== 'unknown') {
-    contextParts.push(`CITATION FORMAT: ${metadata.citationFormat.toUpperCase()}`);
-  }
-
-  if (metadata.source) {
-    contextParts.push(`SOURCE PUBLISHER: ${metadata.source}`);
-  }
-
-  if (metadata.contribution) {
-    contextParts.push(`CONTRIBUTOR: ${metadata.contribution}`);
-  }
-
-  if (metadata.hasCommentary) {
-    contextParts.push(`NOTE: This text includes scholarly commentary and interpretation`);
-  }
-
-  return contextParts.length > 0 ? '\n' + contextParts.join('\n') : '';
-}
-
-// Enhanced Perplexity integration specifically for Sanskrit verses from Gretil corpus
-async function createEnhancedGretilWisdom(gretilWisdom: any): Promise<string> {
-  try {
-    const metadata = gretilWisdom.metadata;
-    const contextInfo = metadata ? buildContextInfo(metadata) : '';
-
-    const prompt = `You are a wise Sanskrit scholar and spiritual guide sharing ancient wisdom from the sacred texts. A seeker has received this Sanskrit verse and seeks understanding.
-
-SANSKRIT VERSE:
-${gretilWisdom.sanskrit}
-
-SOURCE: ${metadata?.title || gretilWisdom.textName} (${gretilWisdom.reference})
-CATEGORY: ${metadata?.textType ? metadata.textType.toUpperCase() : gretilWisdom.category}
-${contextInfo}
-
-Please provide beautiful, meaningful spiritual guidance that:
-
-1. **Translation**: Provide an accurate, flowing English translation of the Sanskrit
-2. **Spiritual Significance**: Explain the deeper spiritual meaning and wisdom
-3. **Universal Truth**: Connect this ancient teaching to timeless spiritual principles
-4. **Modern Relevance**: Show how this applies to contemporary life challenges
-5. **Daily Practice**: Offer gentle, practical guidance for embodying this wisdom
-
-Format as a warm, compassionate response (350-500 words) that feels like personal guidance from a spiritual teacher. Begin with "From the sacred verses of the ${metadata?.title || gretilWisdom.textName}, this ancient Sanskrit wisdom speaks to us..."
-
-Make it personal, inspiring, and deeply meaningful - bridging the ancient and modern worlds with love and wisdom.`;
-
-    console.log('Making Perplexity API call for Gretil wisdom enhancement...');
-    const response = await fetch('https://api.perplexity.ai/chat/completions', {
-      method: 'POST',
-      headers: {
-        'Authorization': `Bearer ${process.env.PERPLEXITY_API_KEY}`,
-        'Content-Type': 'application/json'
-      },
-      body: JSON.stringify({
-        model: 'sonar',
-        messages: [{ role: 'user', content: prompt }],
-        max_tokens: 700,
-        temperature: 0.7
-      })
-    });
-
-    console.log('Perplexity API response status for Gretil:', response.status);
-
-    if (response.ok) {
-      const data = await response.json();
-      console.log('Perplexity API response received for Gretil, choices:', data.choices?.length || 0);
-      if (data.choices && data.choices[0] && data.choices[0].message) {
-        return data.choices[0].message.content;
-      } else {
-        console.log('Unexpected Perplexity API response format for Gretil:', JSON.stringify(data, null, 2));
-        return gretilWisdom.sanskrit;
-      }
-    } else {
-      const errorText = await response.text();
-      console.log('Perplexity API error response for Gretil:', errorText);
-      return gretilWisdom.sanskrit;
-    }
-  } catch (error) {
-    const errorMessage = error instanceof Error ? error.message : 'Unknown error';
-    console.log('Gretil AI enhancement failed:', errorMessage);
-    return gretilWisdom.sanskrit;
-  }
-}
-
 function generateEncouragement(type: 'story' | 'verse' | 'teaching'): string {
   const encouragements = {
     story: "This story holds deeper meanings. Would you like to explore the spiritual significance behind these events?",
@@ -709,1220 +484,6 @@
   
   scoredSections.sort((a, b) => b.score - a.score);
   return scoredSections[0].section;
-}
-
-// Comprehensive spiritual text mappings
-const SPIRITUAL_TEXT_MAPPINGS = {
-  // Sanskrit/Gretil Sources
-  gretil: {
-    'Agni_Purana': {
-      textName: 'Agni Purana',
-      tradition: 'Hindu Cosmology & Sacred Rituals',
-      historicalPeriod: 'Classical Period (8th-11th century CE)',
-      literaryGenre: 'Cosmological & Ritual Compendium',
-      estimatedAge: '1000+ years',
-      themes: {
-        creation: 'Divine Fire and Cosmic Creation',
-        rituals: 'Sacred Fire Ceremonies',
-        cosmology: 'Universal Principles and Divine Order'
-      }
-    },
-    'Bhagvad_Gita': {
-      textName: 'Bhagavad Gita',
-      tradition: 'Hindu Philosophy & Spiritual Guidance',
-      historicalPeriod: 'Classical Period (5th-2nd century BCE)',
-      literaryGenre: 'Philosophical Dialogue',
-      estimatedAge: '2000+ years',
-      themes: {
-        dharma: 'Righteous Action and Duty',
-        yoga: 'Paths to Self-Realization',
-        devotion: 'Divine Love and Surrender'
-      }
-    },
-    'Chandogya_Upanishad': {
-      textName: 'Chandogya Upanishad',
-      tradition: 'Vedic Philosophy & Mysticism',
-      historicalPeriod: 'Vedic Period (8th-6th century BCE)',
-      literaryGenre: 'Mystical Teaching Dialogues',
-      estimatedAge: '2500+ years',
-      themes: {
-        brahman: 'The Ultimate Reality',
-        meditation: 'Inner Sound and Sacred Syllables',
-        self: 'True Nature of the Soul'
-      }
-    },
-    'NadaBindu_Upanishad': {
-      textName: 'NadaBindu Upanishad',
-      tradition: 'Vedic Philosophy & Yoga',
-      historicalPeriod: 'Medieval Period (10th-15th century CE)',
-      literaryGenre: 'Yogic Mystical Teachings',
-      estimatedAge: '800+ years',
-      themes: {
-        nada: 'Inner Sound and Divine Vibration',
-        bindu: 'Point of Cosmic Consciousness',
-        yoga: 'Union through Sound Meditation',
-        meditation: 'Transcendental Sound Practice'
-      }
-    },
-    'Nada Bindu Upanishad': {  // This matches the displayName format
-      textName: 'NadaBindu Upanishad',
-      tradition: 'Vedic Philosophy & Yoga',
-      historicalPeriod: 'Medieval Period (10th-15th century CE)',
-      literaryGenre: 'Yogic Mystical Teachings',
-      estimatedAge: '800+ years',
-      themes: {
-        nada: 'Inner Sound and Divine Vibration',
-        bindu: 'Point of Cosmic Consciousness',
-        yoga: 'Union through Sound Meditation',
-        meditation: 'Transcendental Sound Practice'
-      }
-    },
-    'Mandukya_Upanishad': {
-      textName: 'Mandukya Upanishad',
-      tradition: 'Vedic Philosophy & Consciousness Studies',
-      historicalPeriod: 'Vedic Period (8th-6th century BCE)',
-      literaryGenre: 'Mystical Philosophy',
-      estimatedAge: '2500+ years',
-      themes: {
-        om: 'Sacred Sound AUM and Consciousness',
-        consciousness: 'Four States of Awareness',
-        reality: 'Ultimate Reality and Self-Knowledge'
-      }
-    },
-    'Mandukya Upanishad': {
-      textName: 'Mandukya Upanishad',
-      tradition: 'Vedic Philosophy & Consciousness Studies',
-      historicalPeriod: 'Vedic Period (8th-6th century BCE)',
-      literaryGenre: 'Mystical Philosophy',
-      estimatedAge: '2500+ years',
-      themes: {
-        om: 'Sacred Sound AUM and Consciousness',
-        consciousness: 'Four States of Awareness',
-        reality: 'Ultimate Reality and Self-Knowledge'
-      }
-    },
-    
-    // === REMAINING UPANISHADS ===
-    'Katha_Upanishad': {
-      textName: 'Katha Upanishad',
-      tradition: 'Vedic Philosophy & Death Mysticism',
-      historicalPeriod: 'Vedic Period (6th-4th century BCE)',
-      literaryGenre: 'Allegorical Teaching Story',
-      estimatedAge: '2400+ years',
-      themes: {
-        death: 'Transcending Death and Immortality',
-        chariot: 'Allegory of Self-Control',
-        yoga: 'Path to Liberation'
-      }
-    },
-    'Katha Upanishad': {
-      textName: 'Katha Upanishad',
-      tradition: 'Vedic Philosophy & Death Mysticism',
-      historicalPeriod: 'Vedic Period (6th-4th century BCE)',
-      literaryGenre: 'Allegorical Teaching Story',
-      estimatedAge: '2400+ years',
-      themes: {
-        death: 'Transcending Death and Immortality',
-        chariot: 'Allegory of Self-Control',
-        yoga: 'Path to Liberation'
-      }
-    },
-    'Isha_Upanishad': {
-      textName: 'Isha Upanishad',
-      tradition: 'Vedic Philosophy & Renunciation',
-      historicalPeriod: 'Vedic Period (8th-6th century BCE)',
-      literaryGenre: 'Poetic Mystical Verses',
-      estimatedAge: '2500+ years',
-      themes: {
-        renunciation: 'True Renunciation and Enjoyment',
-        unity: 'All-Pervading Divine Presence',
-        action: 'Desireless Action'
-      }
-    },
-    'Isha Upanishad': {
-      textName: 'Isha Upanishad',
-      tradition: 'Vedic Philosophy & Renunciation',
-      historicalPeriod: 'Vedic Period (8th-6th century BCE)',
-      literaryGenre: 'Poetic Mystical Verses',
-      estimatedAge: '2500+ years',
-      themes: {
-        renunciation: 'True Renunciation and Enjoyment',
-        unity: 'All-Pervading Divine Presence',
-        action: 'Desireless Action'
-      }
-    },
-    'Brihadaranyaka_Upanishad': {
-      textName: 'Brihadaranyaka Upanishad',
-      tradition: 'Vedic Philosophy & Metaphysics',
-      historicalPeriod: 'Vedic Period (8th-7th century BCE)',
-      literaryGenre: 'Extensive Philosophical Treatise',
-      estimatedAge: '2700+ years',
-      themes: {
-        atman: 'The Great Self - Aham Brahmasmi',
-        creation: 'Cosmic Creation and Dissolution',
-        knowledge: 'Supreme Knowledge and Reality'
-      }
-    },
-    'Brihadaranyaka Upanishad': {
-      textName: 'Brihadaranyaka Upanishad',
-      tradition: 'Vedic Philosophy & Metaphysics',
-      historicalPeriod: 'Vedic Period (8th-7th century BCE)',
-      literaryGenre: 'Extensive Philosophical Treatise',
-      estimatedAge: '2700+ years',
-      themes: {
-        atman: 'The Great Self - Aham Brahmasmi',
-        creation: 'Cosmic Creation and Dissolution',
-        knowledge: 'Supreme Knowledge and Reality'
-      }
-    },
-    'Taittiriya_Upanishad': {
-      textName: 'Taittiriya Upanishad',
-      tradition: 'Vedic Philosophy & Meditation',
-      historicalPeriod: 'Vedic Period (7th-6th century BCE)',
-      literaryGenre: 'Systematic Spiritual Teaching',
-      estimatedAge: '2600+ years',
-      themes: {
-        koshas: 'Five Sheaths of Existence',
-        bliss: 'Ananda - Divine Bliss as Reality',
-        meditation: 'Progressive Spiritual Realization'
-      }
-    },
-    'Taittiriya Upanishad': {
-      textName: 'Taittiriya Upanishad',
-      tradition: 'Vedic Philosophy & Meditation',
-      historicalPeriod: 'Vedic Period (7th-6th century BCE)',
-      literaryGenre: 'Systematic Spiritual Teaching',
-      estimatedAge: '2600+ years',
-      themes: {
-        koshas: 'Five Sheaths of Existence',
-        bliss: 'Ananda - Divine Bliss as Reality',
-        meditation: 'Progressive Spiritual Realization'
-      }
-    },
-    'Prashna_Upanishad': {
-      textName: 'Prashna Upanishad',
-      tradition: 'Vedic Philosophy & Cosmic Principles',
-      historicalPeriod: 'Vedic Period (6th-4th century BCE)',
-      literaryGenre: 'Question-Answer Teaching',
-      estimatedAge: '2400+ years',
-      themes: {
-        prana: 'Life Force and Vital Energy',
-        om: 'Sacred Syllable and Cosmic Sound',
-        meditation: 'Breath and Consciousness'
-      }
-    },
-    'Prashna Upanishad': {
-      textName: 'Prashna Upanishad',
-      tradition: 'Vedic Philosophy & Cosmic Principles',
-      historicalPeriod: 'Vedic Period (6th-4th century BCE)',
-      literaryGenre: 'Question-Answer Teaching',
-      estimatedAge: '2400+ years',
-      themes: {
-        prana: 'Life Force and Vital Energy',
-        om: 'Sacred Syllable and Cosmic Sound',
-        meditation: 'Breath and Consciousness'
-      }
-    },
-    'Mundaka_Upanishad': {
-      textName: 'Mundaka Upanishad',
-      tradition: 'Vedic Philosophy & Higher Knowledge',
-      historicalPeriod: 'Vedic Period (5th-4th century BCE)',
-      literaryGenre: 'Poetic Mystical Teaching',
-      estimatedAge: '2300+ years',
-      themes: {
-        knowledge: 'Higher vs Lower Knowledge',
-        bird: 'Two Birds on Tree Allegory',
-        fire: 'Sacred Fire of Wisdom'
-      }
-    },
-    'Mundaka Upanishad': {
-      textName: 'Mundaka Upanishad',
-      tradition: 'Vedic Philosophy & Higher Knowledge',
-      historicalPeriod: 'Vedic Period (5th-4th century BCE)',
-      literaryGenre: 'Poetic Mystical Teaching',
-      estimatedAge: '2300+ years',
-      themes: {
-        knowledge: 'Higher vs Lower Knowledge',
-        bird: 'Two Birds on Tree Allegory',
-        fire: 'Sacred Fire of Wisdom'
-      }
-    },
-    'Kaivalya_Upanishad': {
-      textName: 'Kaivalya Upanishad',
-      tradition: 'Vedic Philosophy & Liberation',
-      historicalPeriod: 'Medieval Period (8th-12th century CE)',
-      literaryGenre: 'Liberation Teaching',
-      estimatedAge: '1000+ years',
-      themes: {
-        liberation: 'Absolute Freedom - Kaivalya',
-        devotion: 'Devotion to Shiva',
-        realization: 'Self-Realization and Unity'
-      }
-    },
-    'Kaivalya Upanishad': {
-      textName: 'Kaivalya Upanishad',
-      tradition: 'Vedic Philosophy & Liberation',
-      historicalPeriod: 'Medieval Period (8th-12th century CE)',
-      literaryGenre: 'Liberation Teaching',
-      estimatedAge: '1000+ years',
-      themes: {
-        liberation: 'Absolute Freedom - Kaivalya',
-        devotion: 'Devotion to Shiva',
-        realization: 'Self-Realization and Unity'
-      }
-    },
-    'Shvetashvatara_Upanishad': {
-      textName: 'Shvetashvatara Upanishad',
-      tradition: 'Vedic Philosophy & Theistic Devotion',
-      historicalPeriod: 'Vedic Period (4th-2nd century BCE)',
-      literaryGenre: 'Devotional Philosophy',
-      estimatedAge: '2200+ years',
-      themes: {
-        devotion: 'Devotion to Supreme Ishvara',
-        yoga: 'Yoga and Divine Grace',
-        god: 'Personal God and Absolute Reality'
-      }
-    },
-    'Shvetashvatara Upanishad': {
-      textName: 'Shvetashvatara Upanishad',
-      tradition: 'Vedic Philosophy & Theistic Devotion',
-      historicalPeriod: 'Vedic Period (4th-2nd century BCE)',
-      literaryGenre: 'Devotional Philosophy',
-      estimatedAge: '2200+ years',
-      themes: {
-        devotion: 'Devotion to Supreme Ishvara',
-        yoga: 'Yoga and Divine Grace',
-        god: 'Personal God and Absolute Reality'
-      }
-    },
-
-    // === VEDAS & PRINCIPAL TEXTS ===
-    'Rigveda': {
-      textName: 'Rigveda',
-      tradition: 'Vedic Hymns & Ancient Wisdom',
-      historicalPeriod: 'Vedic Period (1500-1200 BCE)',
-      literaryGenre: 'Sacred Hymns & Prayers',
-      estimatedAge: '3500+ years',
-      themes: {
-        hymns: 'Sacred Hymns to Divine Forces',
-        fire: 'Agni - Sacred Fire Worship',
-        cosmos: 'Cosmic Order and Divine Truth'
-      }
-    },
-    'Rig Veda': {
-      textName: 'Rigveda',
-      tradition: 'Vedic Hymns & Ancient Wisdom',
-      historicalPeriod: 'Vedic Period (1500-1200 BCE)',
-      literaryGenre: 'Sacred Hymns & Prayers',
-      estimatedAge: '3500+ years',
-      themes: {
-        hymns: 'Sacred Hymns to Divine Forces',
-        fire: 'Agni - Sacred Fire Worship',
-        cosmos: 'Cosmic Order and Divine Truth'
-      }
-    },
-    'Samaveda': {
-      textName: 'Samaveda',
-      tradition: 'Vedic Chants & Sacred Music',
-      historicalPeriod: 'Vedic Period (1200-1000 BCE)',
-      literaryGenre: 'Sacred Chants & Melodies',
-      estimatedAge: '3000+ years',
-      themes: {
-        chants: 'Sacred Musical Chants',
-        sound: 'Divine Sound and Vibration',
-        sacrifice: 'Ritual Worship and Offerings'
-      }
-    },
-    'Sama Veda': {
-      textName: 'Samaveda',
-      tradition: 'Vedic Chants & Sacred Music',
-      historicalPeriod: 'Vedic Period (1200-1000 BCE)',
-      literaryGenre: 'Sacred Chants & Melodies',
-      estimatedAge: '3000+ years',
-      themes: {
-        chants: 'Sacred Musical Chants',
-        sound: 'Divine Sound and Vibration',
-        sacrifice: 'Ritual Worship and Offerings'
-      }
-    },
-    'Bhagavad Gita': {
-      textName: 'Bhagavad Gita',
-      tradition: 'Hindu Philosophy & Spiritual Guidance',
-      historicalPeriod: 'Classical Period (5th-2nd century BCE)',
-      literaryGenre: 'Philosophical Dialogue',
-      estimatedAge: '2000+ years',
-      themes: {
-        dharma: 'Righteous Action and Sacred Duty',
-        yoga: 'Paths to Self-Realization',
-        devotion: 'Divine Love and Surrender'
-      }
-    },
-    'Ramayana': {
-      textName: 'Ramayana',
-      tradition: 'Hindu Epic Literature & Dharma',
-      historicalPeriod: 'Ancient Period (5th century BCE - 2nd century CE)',
-      literaryGenre: 'Epic Narrative Poetry',
-      estimatedAge: '2000+ years',
-      themes: {
-        dharma: 'Righteous Living and Divine Virtue',
-        devotion: 'Pure Love and Dedication',
-        victory: 'Victory of Good over Evil'
-      }
-    },
-
-    // === PURANAS ===
-    'Agni Purana': {
-      textName: 'Agni Purana',
-      tradition: 'Hindu Cosmology & Sacred Rituals',
-      historicalPeriod: 'Classical Period (8th-11th century CE)',
-      literaryGenre: 'Cosmological & Ritual Compendium',
-      estimatedAge: '1000+ years',
-      themes: {
-        fire: 'Divine Fire and Cosmic Creation',
-        rituals: 'Sacred Fire Ceremonies',
-        cosmology: 'Universal Principles and Divine Order'
-      }
-    },
-    'Bhagavata_Purana': {
-      textName: 'Bhagavata Purana',
-      tradition: 'Hindu Devotion & Krishna Bhakti',
-      historicalPeriod: 'Classical Period (9th-10th century CE)',
-      literaryGenre: 'Devotional Epic Literature',
-      estimatedAge: '1100+ years',
-      themes: {
-        krishna: 'Krishna\'s Divine Life and Teachings',
-        devotion: 'Pure Devotional Love - Bhakti',
-        liberation: 'Liberation through Divine Love'
-      }
-    },
-    'Bhagavata Purana': {
-      textName: 'Bhagavata Purana',
-      tradition: 'Hindu Devotion & Krishna Bhakti',
-      historicalPeriod: 'Classical Period (9th-10th century CE)',
-      literaryGenre: 'Devotional Epic Literature',
-      estimatedAge: '1100+ years',
-      themes: {
-        krishna: 'Krishna\'s Divine Life and Teachings',
-        devotion: 'Pure Devotional Love - Bhakti',
-        liberation: 'Liberation through Divine Love'
-      }
-    },
-    'Brahmanda_Purana': {
-      textName: 'Brahmanda Purana',
-      tradition: 'Hindu Cosmology & Universe Creation',
-      historicalPeriod: 'Classical Period (4th-10th century CE)',
-      literaryGenre: 'Cosmological Treatise',
-      estimatedAge: '1200+ years',
-      themes: {
-        cosmos: 'Cosmic Egg and Universe Creation',
-        brahma: 'Creator God Brahma\'s Domain',
-        time: 'Cycles of Time and Creation'
-      }
-    },
-    'Brahmanda Purana': {
-      textName: 'Brahmanda Purana',
-      tradition: 'Hindu Cosmology & Universe Creation',
-      historicalPeriod: 'Classical Period (4th-10th century CE)',
-      literaryGenre: 'Cosmological Treatise',
-      estimatedAge: '1200+ years',
-      themes: {
-        cosmos: 'Cosmic Egg and Universe Creation',
-        brahma: 'Creator God Brahma\'s Domain',
-        time: 'Cycles of Time and Creation'
-      }
-    },
-    'Brahma_Purana': {
-      textName: 'Brahma Purana',
-      tradition: 'Hindu Cosmology & Sacred Geography',
-      historicalPeriod: 'Classical Period (10th-13th century CE)',
-      literaryGenre: 'Cosmological & Geographical Text',
-      estimatedAge: '800+ years',
-      themes: {
-        creation: 'Divine Creation and Cosmic Order',
-        pilgrimage: 'Sacred Places and Pilgrimage',
-        brahma: 'Creator Brahma\'s Wisdom'
-      }
-    },
-    'Brahma Purana': {
-      textName: 'Brahma Purana',
-      tradition: 'Hindu Cosmology & Sacred Geography',
-      historicalPeriod: 'Classical Period (10th-13th century CE)',
-      literaryGenre: 'Cosmological & Geographical Text',
-      estimatedAge: '800+ years',
-      themes: {
-        creation: 'Divine Creation and Cosmic Order',
-        pilgrimage: 'Sacred Places and Pilgrimage',
-        brahma: 'Creator Brahma\'s Wisdom'
-      }
-    },
-    'Garuda_Purana': {
-      textName: 'Garuda Purana',
-      tradition: 'Hindu Afterlife & Spiritual Journey',
-      historicalPeriod: 'Classical Period (8th-12th century CE)',
-      literaryGenre: 'Afterlife & Spiritual Guidance',
-      estimatedAge: '1000+ years',
-      themes: {
-        death: 'Death, Afterlife, and Soul\'s Journey',
-        vishnu: 'Vishnu\'s Divine Protection',
-        liberation: 'Path to Final Liberation'
-      }
-    },
-    'Garuda Purana': {
-      textName: 'Garuda Purana',
-      tradition: 'Hindu Afterlife & Spiritual Journey',
-      historicalPeriod: 'Classical Period (8th-12th century CE)',
-      literaryGenre: 'Afterlife & Spiritual Guidance',
-      estimatedAge: '1000+ years',
-      themes: {
-        death: 'Death, Afterlife, and Soul\'s Journey',
-        vishnu: 'Vishnu\'s Divine Protection',
-        liberation: 'Path to Final Liberation'
-      }
-    },
-    'Kurma_Purana': {
-      textName: 'Kurma Purana',
-      tradition: 'Hindu Cosmology & Vishnu Incarnation',
-      historicalPeriod: 'Classical Period (6th-11th century CE)',
-      literaryGenre: 'Incarnation Literature',
-      estimatedAge: '1100+ years',
-      themes: {
-        kurma: 'Vishnu as Cosmic Turtle Avatar',
-        ocean: 'Churning of Cosmic Ocean',
-        dharma: 'Righteousness and Cosmic Order'
-      }
-    },
-    'Kurma Purana': {
-      textName: 'Kurma Purana',
-      tradition: 'Hindu Cosmology & Vishnu Incarnation',
-      historicalPeriod: 'Classical Period (6th-11th century CE)',
-      literaryGenre: 'Incarnation Literature',
-      estimatedAge: '1100+ years',
-      themes: {
-        kurma: 'Vishnu as Cosmic Turtle Avatar',
-        ocean: 'Churning of Cosmic Ocean',
-        dharma: 'Righteousness and Cosmic Order'
-      }
-    },
-    'Linga_Purana': {
-      textName: 'Linga Purana',
-      tradition: 'Hindu Shaivism & Divine Symbols',
-      historicalPeriod: 'Classical Period (5th-10th century CE)',
-      literaryGenre: 'Shaivite Devotional Text',
-      estimatedAge: '1200+ years',
-      themes: {
-        linga: 'Sacred Linga as Divine Symbol',
-        shiva: 'Lord Shiva\'s Cosmic Manifestation',
-        creation: 'Creation, Preservation, Destruction'
-      }
-    },
-    'Linga Purana': {
-      textName: 'Linga Purana',
-      tradition: 'Hindu Shaivism & Divine Symbols',
-      historicalPeriod: 'Classical Period (5th-10th century CE)',
-      literaryGenre: 'Shaivite Devotional Text',
-      estimatedAge: '1200+ years',
-      themes: {
-        linga: 'Sacred Linga as Divine Symbol',
-        shiva: 'Lord Shiva\'s Cosmic Manifestation',
-        creation: 'Creation, Preservation, Destruction'
-      }
-    },
-    'Markandeya_Purana': {
-      textName: 'Markandeya Purana',
-      tradition: 'Hindu Devotion & Divine Mother',
-      historicalPeriod: 'Classical Period (3rd-6th century CE)',
-      literaryGenre: 'Divine Mother Literature',
-      estimatedAge: '1500+ years',
-      themes: {
-        devi: 'Divine Mother Durga\'s Glory',
-        protection: 'Divine Protection from Evil',
-        devotion: 'Mother\'s Compassionate Grace'
-      }
-    },
-    'Markandeya Purana': {
-      textName: 'Markandeya Purana',
-      tradition: 'Hindu Devotion & Divine Mother',
-      historicalPeriod: 'Classical Period (3rd-6th century CE)',
-      literaryGenre: 'Divine Mother Literature',
-      estimatedAge: '1500+ years',
-      themes: {
-        devi: 'Divine Mother Durga\'s Glory',
-        protection: 'Divine Protection from Evil',
-        devotion: 'Mother\'s Compassionate Grace'
-      }
-    },
-    'Matsya_Purana': {
-      textName: 'Matsya Purana',
-      tradition: 'Hindu Cosmology & Divine Preservation',
-      historicalPeriod: 'Classical Period (3rd-10th century CE)',
-      literaryGenre: 'Preservation Mythology',
-      estimatedAge: '1300+ years',
-      themes: {
-        matsya: 'Vishnu as Fish Avatar',
-        flood: 'Great Flood and Divine Rescue',
-        preservation: 'Divine Preservation of Life'
-      }
-    },
-    'Matsya Purana': {
-      textName: 'Matsya Purana',
-      tradition: 'Hindu Cosmology & Divine Preservation',
-      historicalPeriod: 'Classical Period (3rd-10th century CE)',
-      literaryGenre: 'Preservation Mythology',
-      estimatedAge: '1300+ years',
-      themes: {
-        matsya: 'Vishnu as Fish Avatar',
-        flood: 'Great Flood and Divine Rescue',
-        preservation: 'Divine Preservation of Life'
-      }
-    },
-    'Narada_Purana': {
-      textName: 'Narada Purana',
-      tradition: 'Hindu Devotion & Divine Sage Wisdom',
-      historicalPeriod: 'Classical Period (8th-12th century CE)',
-      literaryGenre: 'Sage Teachings & Devotion',
-      estimatedAge: '1000+ years',
-      themes: {
-        narada: 'Sage Narada\'s Divine Wisdom',
-        devotion: 'Pure Devotional Practice',
-        pilgrimage: 'Sacred Pilgrimage and Worship'
-      }
-    },
-    'Narada Purana': {
-      textName: 'Narada Purana',
-      tradition: 'Hindu Devotion & Divine Sage Wisdom',
-      historicalPeriod: 'Classical Period (8th-12th century CE)',
-      literaryGenre: 'Sage Teachings & Devotion',
-      estimatedAge: '1000+ years',
-      themes: {
-        narada: 'Sage Narada\'s Divine Wisdom',
-        devotion: 'Pure Devotional Practice',
-        pilgrimage: 'Sacred Pilgrimage and Worship'
-      }
-    },
-    'Vishnu_Purana': {
-      textName: 'Vishnu Purana',
-      tradition: 'Hindu Cosmology & Vishnu Devotion',
-      historicalPeriod: 'Classical Period (3rd-10th century CE)',
-      literaryGenre: 'Devotional Cosmology',
-      estimatedAge: '1400+ years',
-      themes: {
-        vishnu: 'Lord Vishnu as Supreme Reality',
-        avatars: 'Divine Incarnations and Purpose',
-        preservation: 'Cosmic Preservation and Order'
-      }
-    },
-    'Vishnu Purana': {
-      textName: 'Vishnu Purana',
-      tradition: 'Hindu Cosmology & Vishnu Devotion',
-      historicalPeriod: 'Classical Period (3rd-10th century CE)',
-      literaryGenre: 'Devotional Cosmology',
-      estimatedAge: '1400+ years',
-      themes: {
-        vishnu: 'Lord Vishnu as Supreme Reality',
-        avatars: 'Divine Incarnations and Purpose',
-        preservation: 'Cosmic Preservation and Order'
-      }
-    },
-    'Shiva_Purana': {
-      textName: 'Shiva Purana',
-      tradition: 'Hindu Shaivism & Divine Consciousness',
-      historicalPeriod: 'Classical Period (10th-14th century CE)',
-      literaryGenre: 'Shaivite Philosophy & Devotion',
-      estimatedAge: '800+ years',
-      themes: {
-        shiva: 'Lord Shiva as Supreme Consciousness',
-        yoga: 'Yogic Path to Divine Union',
-        transformation: 'Spiritual Transformation'
-      }
-    },
-    'Shiva Purana': {
-      textName: 'Shiva Purana',
-      tradition: 'Hindu Shaivism & Divine Consciousness',
-      historicalPeriod: 'Classical Period (10th-14th century CE)',
-      literaryGenre: 'Shaivite Philosophy & Devotion',
-      estimatedAge: '800+ years',
-      themes: {
-        shiva: 'Lord Shiva as Supreme Consciousness',
-        yoga: 'Yogic Path to Divine Union',
-        transformation: 'Spiritual Transformation'
-      }
-    },
-    'Vamana_Purana': {
-      textName: 'Vamana Purana',
-      tradition: 'Hindu Cosmology & Divine Humility',
-      historicalPeriod: 'Classical Period (9th-13th century CE)',
-      literaryGenre: 'Avatar Literature',
-      estimatedAge: '900+ years',
-      themes: {
-        vamana: 'Vishnu as Dwarf Avatar',
-        humility: 'Power of Divine Humility',
-        cosmos: 'Three Worlds and Cosmic Order'
-      }
-    },
-    'Vamana Purana': {
-      textName: 'Vamana Purana',
-      tradition: 'Hindu Cosmology & Divine Humility',
-      historicalPeriod: 'Classical Period (9th-13th century CE)',
-      literaryGenre: 'Avatar Literature',
-      estimatedAge: '900+ years',
-      themes: {
-        vamana: 'Vishnu as Dwarf Avatar',
-        humility: 'Power of Divine Humility',
-        cosmos: 'Three Worlds and Cosmic Order'
-      }
-    },
-    'Skanda_Purana': {
-      textName: 'Skanda Purana',
-      tradition: 'Hindu Devotion & Sacred Geography',
-      historicalPeriod: 'Classical Period (7th-12th century CE)',
-      literaryGenre: 'Pilgrimage & Devotional Literature',
-      estimatedAge: '1100+ years',
-      themes: {
-        skanda: 'Lord Skanda (Kartikeya) Devotion',
-        pilgrimage: 'Sacred Places and Spiritual Journey',
-        victory: 'Victory of Good over Evil'
-      }
-    },
-    'Skanda Purana': {
-      textName: 'Skanda Purana',
-      tradition: 'Hindu Devotion & Sacred Geography',
-      historicalPeriod: 'Classical Period (7th-12th century CE)',
-      literaryGenre: 'Pilgrimage & Devotional Literature',
-      estimatedAge: '1100+ years',
-      themes: {
-        skanda: 'Lord Skanda (Kartikeya) Devotion',
-        pilgrimage: 'Sacred Places and Spiritual Journey',
-        victory: 'Victory of Good over Evil'
-      }
-    },
-    'Vayu_Purana': {
-      textName: 'Vayu Purana',
-      tradition: 'Hindu Cosmology & Divine Wind',
-      historicalPeriod: 'Classical Period (4th-10th century CE)',
-      literaryGenre: 'Cosmological Philosophy',
-      estimatedAge: '1200+ years',
-      themes: {
-        vayu: 'Divine Wind and Life Force',
-        cosmos: 'Cosmic Creation and Evolution',
-        genealogy: 'Divine and Royal Lineages'
-      }
-    },
-    'Vayu Purana': {
-      textName: 'Vayu Purana',
-      tradition: 'Hindu Cosmology & Divine Wind',
-      historicalPeriod: 'Classical Period (4th-10th century CE)',
-      literaryGenre: 'Cosmological Philosophy',
-      estimatedAge: '1200+ years',
-      themes: {
-        vayu: 'Divine Wind and Life Force',
-        cosmos: 'Cosmic Creation and Evolution',
-        genealogy: 'Divine and Royal Lineages'
-      }
-    }
-  } as Record<string, any>,
-  
-  // Traditional Epic Sources
-  traditional: {
-    'Ramayana': {
-      textName: 'Ramayana',
-      tradition: 'Hindu Epic Literature',
-      historicalPeriod: 'Ancient Period (5th century BCE - 2nd century CE)',
-      literaryGenre: 'Epic Narrative Poetry',
-      estimatedAge: '2000+ years',
-      kandas: {
-        '1': { name: 'Bala Kanda', theme: 'Divine Birth and Early Life', focus: 'Origins of virtue and dharma' },
-        '2': { name: 'Ayodhya Kanda', theme: 'Exile and Sacrifice', focus: 'Duty, honor, and family bonds' },
-        '3': { name: 'Aranya Kanda', theme: 'Forest Teachings', focus: 'Simple living and spiritual wisdom' },
-        '4': { name: 'Kishkindha Kanda', theme: 'Divine Friendship', focus: 'Loyalty, service, and alliance' },
-        '5': { name: 'Sundara Kanda', theme: 'Devotional Service', focus: 'Courage, faith, and dedication' },
-        '6': { name: 'Yuddha Kanda', theme: 'Victory of Good', focus: 'Justice, righteousness, and divine grace' },
-        '7': { name: 'Uttara Kanda', theme: 'Divine Realm', focus: 'Eternal principles and cosmic order' }
-      }
-    },
-    'Mahabharata': {
-      textName: 'Mahabharata',
-      tradition: 'Hindu Epic Literature & Philosophy',
-      historicalPeriod: 'Ancient Period (8th century BCE - 4th century CE)',
-      literaryGenre: 'Epic Historical Narrative',
-      estimatedAge: '2000+ years'
-    }
-  } as Record<string, any>
-};
-
-const SPIRITUAL_THEMES: Record<string, string> = {
-  dharma: 'Righteous Living and Moral Duty',
-  devotion: 'Divine Love and Surrender',
-  courage: 'Spiritual Bravery and Inner Strength',
-  sacrifice: 'Selfless Service and Offering',
-  wisdom: 'Sacred Knowledge and Understanding',
-  love: 'Divine Love and Compassion',
-  duty: 'Sacred Responsibility and Service',
-  truth: 'Eternal Truth and Reality',
-  meditation: 'Inner Peace and Self-Realization',
-  yoga: 'Union with the Divine',
-  karma: 'Action and Spiritual Consequence',
-  moksha: 'Liberation and Freedom'
-};
-
-const CHARACTER_CONTEXT: Record<string, string> = {
-  'Rama': 'Divine prince and embodiment of dharma',
-  'Sita': 'Goddess of devotion and inner strength',
-  'Lakshmana': 'Model of loyalty and service',
-  'Hanuman': 'Devotee exemplifying courage and faith',
-  'Ravana': 'Ego and the fall from grace',
-  'Krishna': 'Divine teacher and guide',
-  'Arjuna': 'Spiritual seeker facing moral dilemma',
-  'Dasharatha': 'Righteous king torn by duty'
-};
-
-const LOCATION_CONTEXT: Record<string, string> = {
-  'Ayodhya': 'Ideal kingdom of righteousness',
-  'forest': 'Spiritual retreat and simple living',
-  'Lanka': 'Kingdom of material power and ego',
-  'Kurukshetra': 'Battlefield of inner spiritual conflict',
-  'Mithila': 'Realm of wisdom and learning',
-  'Chitrakoot': 'Sacred mountain of meditation',
-  'Panchavati': 'Hermitage of peaceful contemplation'
-};
-
-function formatWisdomMetadata(
-  sourceName: string, 
-  fileName: string, 
-  metadata: string, 
-  dimensions: WisdomDimensions,
-  gretilWisdom?: any
-): EnhancedRawTextAnnotation {
-  
-  console.log('🔍 formatWisdomMetadata DEBUG - INPUT:', { 
-    sourceName, 
-    fileName, 
-    metadata, 
-    dimensions, 
-    gretilWisdom: gretilWisdom ? {
-      textName: gretilWisdom.textName,
-      reference: gretilWisdom.reference,
-      category: gretilWisdom.category,
-      sanskrit: gretilWisdom.sanskrit?.substring(0, 50) + '...'
-    } : null
-  });
-  
-  // Handle Gretil/Sanskrit sources with PARSED METADATA PRIORITY
-  if (sourceName.startsWith('Gretil_') || gretilWisdom) {
-    console.log('🔍 formatWisdomMetadata - Processing Gretil source with parsed metadata');
-
-    // PRIORITY 1: Use PARSED METADATA if available
-    if (gretilWisdom?.metadata) {
-      console.log('✅ USING PARSED METADATA for Gretil source');
-
-      const parsedMeta = gretilWisdom.metadata;
-      const reference = gretilWisdom.reference || 'Sacred Verse';
-
-      // Extract verse information from the ACTUAL reference (not metadata)
-      let chapter = 'Chapter Unknown';
-      let section = 'Verse Unknown';
-
-      // Parse chapter and verse from the actual gretilWisdom.reference
-      const referenceInfo = parseReferenceFromString(reference);
-      if (referenceInfo) {
-        chapter = `Chapter ${referenceInfo.chapter}`;
-        section = `Verse ${referenceInfo.verse}`;
-        if (referenceInfo.subVerse) {
-          section += ` (${referenceInfo.subVerse})`;
-        }
-      } else {
-        // Fallback to metadata if reference parsing fails
-        if (parsedMeta.verseNumber) {
-          chapter = `Chapter ${parsedMeta.verseNumber.chapter || 'Unknown'}`;
-          section = `Verse ${parsedMeta.verseNumber.verse}`;
-          if (parsedMeta.verseNumber.subVerse) {
-            section += ` (${parsedMeta.verseNumber.subVerse})`;
-          }
-        } else if (parsedMeta.chapterInfo) {
-          chapter = `Chapter ${parsedMeta.chapterInfo.chapter}`;
-          section = `Section ${parsedMeta.chapterInfo.section || 'Unknown'}`;
-        }
-      }
-
-      // Determine spiritual theme based on text type
-      let spiritualTheme = 'Sacred Wisdom';
-      if (parsedMeta.textType === 'veda') {
-        spiritualTheme = 'Sacred Sound and Divine Invocation';
-      } else if (parsedMeta.textType === 'upanishad') {
-        spiritualTheme = 'Self-Realization and Cosmic Unity';
-      } else if (parsedMeta.textType === 'purana') {
-        spiritualTheme = 'Divine Manifestation and Cosmic Order';
-      } else if (parsedMeta.textType === 'gita') {
-        spiritualTheme = 'Dharma and Spiritual Liberation';
-      } else if (parsedMeta.textType === 'epic') {
-        spiritualTheme = 'Heroic Virtue and Cosmic Order';
-      }
-
-      // Map text type to tradition and genre
-      let tradition = 'Hindu Tradition';
-      let literaryGenre = 'Sacred Scripture';
-
-      if (parsedMeta.textType === 'veda') {
-        tradition = 'Vedic Tradition';
-        literaryGenre = 'Ancient Hymn';
-      } else if (parsedMeta.textType === 'upanishad') {
-        tradition = 'Vedantic Tradition';
-        literaryGenre = 'Philosophical Dialogue';
-      } else if (parsedMeta.textType === 'purana') {
-        tradition = 'Puranic Tradition';
-        literaryGenre = 'Mythological Narrative';
-      } else if (parsedMeta.textType === 'gita') {
-        tradition = 'Bhakti Tradition';
-        literaryGenre = 'Devotional Dialogue';
-      } else if (parsedMeta.textType === 'epic') {
-        tradition = 'Epic Tradition';
-        literaryGenre = 'Heroic Poem';
-      }
-
-      const result = {
-        textName: parsedMeta.title,
-        tradition: tradition,
-        chapter: chapter,
-        section: section,
-        spiritualTheme: spiritualTheme,
-        literaryGenre: literaryGenre,
-        historicalPeriod: parsedMeta.timePeriod || 'Ancient India',
-        estimatedAge: 'Ancient Wisdom',
-        technicalReference: reference,
-        // Include parsed Gretil metadata for UI display
-        gretilMetadata: parsedMeta,
-        // Legacy compatibility
-        theme: spiritualTheme,
-        source: parsedMeta.title
-      };
-
-      console.log('✅ formatWisdomMetadata - PARSED METADATA RESULT:', {
-        textName: result.textName,
-        tradition: result.tradition,
-        hasGretilMetadata: !!result.gretilMetadata
-      });
-
-      return result;
-    }
-
-    // FALLBACK: Use old mapping system if no parsed metadata
-    console.log('⚠️ NO PARSED METADATA - using fallback mapping system');
-
-    const textKey = gretilWisdom?.textName || fileName.replace('.txt', '').replace(/[_-]/g, '_');
-
-    // Try exact match first
-    let mapping = SPIRITUAL_TEXT_MAPPINGS.gretil[textKey];
-
-    // If no exact match, try partial matching
-    if (!mapping) {
-      mapping = Object.values(SPIRITUAL_TEXT_MAPPINGS.gretil).find(m =>
-        m.textName.toLowerCase().includes(textKey.toLowerCase().split('_')[0]));
-    }
-
-    // If still no match, try filename-based matching
-    if (!mapping) {
-      const cleanFileName = fileName.replace('.txt', '').replace(/[_-]/g, '_');
-      mapping = SPIRITUAL_TEXT_MAPPINGS.gretil[cleanFileName];
-    }
-
-    if (mapping) {
-      const reference = gretilWisdom?.reference || 'Sacred Verse';
-      const category = gretilWisdom?.category || 'Sacred Texts';
-
-      // Parse chapter and verse from the actual reference string
-      let chapter = formatGretilChapter(reference, mapping.textName);
-      let section = formatGretilSection(reference, category, mapping.textName);
-
-      // Try to parse actual chapter/verse numbers from reference
-      const referenceInfo = parseReferenceFromString(reference);
-      if (referenceInfo) {
-        chapter = `Chapter ${referenceInfo.chapter}`;
-        section = `Verse ${referenceInfo.verse}`;
-        if (referenceInfo.subVerse) {
-          section += ` (${referenceInfo.subVerse})`;
-        }
-      }
-
-      // Determine spiritual theme based on content
-      let spiritualTheme = 'Sacred Wisdom';
-      if (mapping.themes) {
-        for (const [key, theme] of Object.entries(mapping.themes)) {
-          if (reference.toLowerCase().includes(key) ||
-              category.toLowerCase().includes(key) ||
-              (gretilWisdom?.sanskrit && gretilWisdom.sanskrit.toLowerCase().includes(key))) {
-            spiritualTheme = String(theme);
-            break;
-          }
-        }
-      }
-
-      // Fallback theme based on text type if no specific theme found
-      if (spiritualTheme === 'Sacred Wisdom') {
-        if (mapping.textName.toLowerCase().includes('upanishad')) {
-          spiritualTheme = 'Self-Realization and Cosmic Unity';
-        } else if (mapping.textName.toLowerCase().includes('purana')) {
-          spiritualTheme = 'Divine Manifestation and Cosmic Order';
-        } else if (mapping.textName.toLowerCase().includes('veda')) {
-          spiritualTheme = 'Sacred Sound and Divine Invocation';
-        } else if (mapping.textName.toLowerCase().includes('gita')) {
-          spiritualTheme = 'Dharma and Spiritual Liberation';
-        }
-      }
-
-      const result = {
-        textName: mapping.textName,
-        tradition: mapping.tradition,
-        chapter: chapter,
-        section: section,
-        spiritualTheme,
-        literaryGenre: mapping.literaryGenre,
-        historicalPeriod: mapping.historicalPeriod,
-        estimatedAge: mapping.estimatedAge,
-        technicalReference: reference,
-        // Legacy compatibility
-        theme: spiritualTheme,
-        source: mapping.textName
-      };
-
-      return result;
-    }
-  }
-  
-  // Handle traditional sources (Ramayana, etc.)
-  const traditionalMapping = SPIRITUAL_TEXT_MAPPINGS.traditional[sourceName];
-  if (traditionalMapping) {
-    const chapterInfo = extractChapterInfo(fileName, metadata);
-    const enhancedChapter = enhanceTraditionalChapter(chapterInfo.chapter, traditionalMapping);
-    const enhancedSection = enhanceTraditionalSection(chapterInfo.section, metadata, dimensions);
-    
-    // Determine characters and locations
-    const characters = dimensions.character ? 
-      [dimensions.character] : 
-      extractCharactersFromMetadata(metadata);
-    
-    const location = dimensions.location || extractLocationFromMetadata(metadata);
-    const spiritualTheme = enhanceTheme(dimensions.theme || 'spiritual growth');
-    
-    return {
-      textName: traditionalMapping.textName,
-      tradition: traditionalMapping.tradition,
-      chapter: enhancedChapter.name,
-      section: enhancedSection,
-      spiritualTheme,
-      characters,
-      location: location === 'sacred realm' ? undefined : location,
-      literaryGenre: traditionalMapping.literaryGenre,
-      historicalPeriod: traditionalMapping.historicalPeriod,
-      estimatedAge: traditionalMapping.estimatedAge,
-      technicalReference: `${fileName} | ${metadata.substring(0, 50)}...`,
-      // Legacy compatibility
-      theme: spiritualTheme,
-      source: fileName
-    };
-  }
-  
-  // Fallback for unknown sources
-  return {
-    textName: sourceName,
-    tradition: 'Sacred Literature',
-    chapter: 'Sacred Chapter',
-    section: 'Sacred Section',
-    spiritualTheme: 'Divine Wisdom',
-    literaryGenre: 'Spiritual Teaching',
-    historicalPeriod: 'Ancient Tradition',
-    estimatedAge: 'Timeless',
-    // Legacy compatibility
-    theme: 'wisdom',
-    source: sourceName
-  };
-}
-
-function formatGretilChapter(reference: string, textName: string): string {
-  console.log('🔍 formatGretilChapter DEBUG:', { reference, textName });
-  
-  if (textName.includes('Bhagavad Gita')) {
-    const chapterMatch = reference.match(/bhg\s*(\d+)/);
-    if (chapterMatch) {
-      const chapterNum = chapterMatch[1];
-      const chapterNames: Record<string, string> = {
-        '1': 'The Yoga of Dejection',
-        '2': 'The Yoga of Knowledge',
-        '3': 'The Yoga of Action',
-        '4': 'The Yoga of Wisdom',
-        '5': 'The Yoga of Renunciation',
-        '6': 'The Yoga of Self-Control',
-        '7': 'The Yoga of Spiritual Knowledge',
-        '8': 'The Yoga of the Imperishable Brahman',
-        '9': 'The Yoga of Royal Knowledge',
-        '10': 'The Yoga of Divine Manifestations',
-        '11': 'The Yoga of the Vision of the Universal Form',
-        '12': 'The Yoga of Devotion',
-        '13': 'The Yoga of the Division of the Three Gunas',
-        '14': 'The Yoga of the Division of the Three Gunas',
-        '15': 'The Yoga of the Supreme Spirit',
-        '16': 'The Yoga of the Division of the Divine and Demoniacal',
-        '17': 'The Yoga of the Threefold Faith',
-        '18': 'The Yoga of Liberation through Renunciation'
-      };
-      return `Chapter ${chapterNum}: ${chapterNames[chapterNum] || 'Sacred Teaching'}`;
-    }
-  }
-  
-  if (textName.includes('Purana')) {
-    const bookMatch = reference.match(/(\d+)/);
-    if (bookMatch) {
-      return `Book ${bookMatch[1]}: Sacred Cosmology`;
-    }
-  }
-  
-  if (textName.includes('Upanishad')) {
-    // Handle specific reference patterns
-    const sectionMatch = reference.match(/(\d+),(\d+)/);
-    if (sectionMatch) {
-      return `Chapter ${sectionMatch[1]}: Mystical Teachings`;
-    }
-    
-    // Handle fallback patterns from gretilWisdomService
-    if (reference === 'General Passage') {
-      return 'Mystical Teaching: Sacred Wisdom';
-    }
-    
-    if (reference.startsWith('Line ')) {
-      const lineNum = reference.replace('Line ', '');
-      const section = Math.ceil(parseInt(lineNum) / 10);
-      return `Section ${section}: Vedantic Wisdom`;
-    }
-    
-    // Default for Upanishads
-    return 'Upanishadic Teaching: Inner Knowledge';
-  }
-  
-  // Handle Purana references more thoroughly
-  if (textName.includes('Purana')) {
-    // Handle specific Agni Purana pattern
-    if (reference.match(/ap_\d+\.\d+/)) {
-      const match = reference.match(/ap_(\d+)\.(\d+)/);
-      if (match) {
-        return `Book ${match[1]}: Sacred Cosmology`;
-      }
-    }
-    
-    // Handle general patterns
-    if (reference === 'General Passage') {
-      return 'Cosmic Teaching: Divine Wisdom';
-    }
-    
-    if (reference.startsWith('Line ')) {
-      const lineNum = reference.replace('Line ', '');
-      const book = Math.ceil(parseInt(lineNum) / 50);
-      return `Book ${book}: Sacred Cosmology`;
-    }
-  }
-  
-  // Handle Vedas
-  if (textName.toLowerCase().includes('veda')) {
-    if (reference === 'General Passage') {
-      return 'Vedic Hymn: Sacred Sound';
-    }
-    
-    if (reference.match(/RvKh_\d+,\d+\.\d+/)) {
-      return 'Rig Veda Khila: Sacred Hymn';
-    }
-    
-    if (reference.startsWith('Line ')) {
-      return 'Vedic Mantra: Divine Invocation';
-    }
-  }
-  
-  // Generic fallback based on reference type
-  if (reference === 'General Passage') {
-    return 'Sacred Teaching: Divine Wisdom';
-  }
-  
-  if (reference.startsWith('Line ')) {
-    return 'Sacred Discourse: Spiritual Guidance';
-  }
-  
-  return 'Sacred Chapter';
-}
-
-function formatGretilSection(reference: string, category: string, textName: string): string {
-  console.log('🔍 formatGretilSection DEBUG:', { reference, category, textName });
-  
-  if (textName.includes('Bhagavad Gita')) {
-    const verseMatch = reference.match(/bhg\s*\d+\.(\d+)/);
-    if (verseMatch) {
-      return `Verse ${verseMatch[1]}: Divine Guidance`;
-    }
-  }
-  
-  if (category.toLowerCase().includes('purana')) {
-    return 'Cosmic Principles and Divine Order';
-  }
-  
-  if (category.toLowerCase().includes('upanishad')) {
-    return 'Mystical Wisdom and Inner Truth';
-  }
-  
-  return 'Sacred Wisdom';
-}
-
-function enhanceTraditionalChapter(chapter: string, mapping: any): { name: string, theme?: string } {
-  if (mapping.kandas) {
-    const kandaMatch = chapter.match(/Kanda\s*(\d+)/);
-    if (kandaMatch && mapping.kandas[kandaMatch[1]]) {
-      const kanda = mapping.kandas[kandaMatch[1]];
-      return {
-        name: `${kanda.name}: ${kanda.theme}`,
-        theme: kanda.focus
-      };
-    }
-  }
-  
-  return { name: chapter };
-}
-
-function enhanceTraditionalSection(section: string, metadata: string, dimensions: WisdomDimensions): string {
-  // Extract meaningful episode names from metadata
-  const episodeMatch = metadata.match(/\[SECTION[:]?\s*([^\]]+)\]/i);
-  if (episodeMatch) {
-    const episode = episodeMatch[1].trim();
-    // Enhance common episode patterns
-    if (episode.toLowerCase().includes('birth')) return 'Divine Birth and Destiny';
-    if (episode.toLowerCase().includes('exile')) return 'Journey into Exile';
-    if (episode.toLowerCase().includes('forest')) return 'Forest Teachings and Trials';
-    if (episode.toLowerCase().includes('battle')) return 'Victory of Righteousness';
-    if (episode.toLowerCase().includes('marriage')) return 'Sacred Union and Commitment';
-    if (episode.toLowerCase().includes('coronation')) return 'Righteous Leadership';
-    return episode;
-  }
-  
-  // Character-based enhancement
-  if (dimensions.character && CHARACTER_CONTEXT[dimensions.character]) {
-    return `Episode of ${dimensions.character}: ${CHARACTER_CONTEXT[dimensions.character]}`;
-  }
-  
-  return section;
-}
-
-function extractCharactersFromMetadata(metadata: string): string[] {
-  const charMatch = metadata.match(/\[CHARACTERS[:]?\s*([^\]]+)\]/i);
-  if (charMatch) {
-    return charMatch[1].split(',').map(c => c.trim());
-  }
-  return [];
-}
-
-function extractLocationFromMetadata(metadata: string): string | undefined {
-  const locMatch = metadata.match(/\[PLACES[:]?\s*([^\]]+)\]/i);
-  if (locMatch) {
-    const location = locMatch[1].trim();
-    return LOCATION_CONTEXT[location] ? `${location}: ${LOCATION_CONTEXT[location]}` : location;
-  }
-  return undefined;
-}
-
-function enhanceTheme(theme: string): string {
-  return SPIRITUAL_THEMES[theme] || theme.charAt(0).toUpperCase() + theme.slice(1);
 }
 
 function extractChapterInfo(fileName: string, metadata: string): { chapter: string, section: string } {
@@ -2062,85 +623,8 @@
       throw new Error(`No wisdom extracted from source ${sourceName}`);
     }
     
-<<<<<<< HEAD
-    // Handle Gretil source selection
-    if (sourceName.startsWith('Gretil_')) {
-      console.log('Processing Gretil source request...');
-      const gretilFileName = sourceName.replace('Gretil_', '');
-      
-      try {
-        const gretilWisdom = await gretilWisdomService.extractWisdomFromGretilSource(gretilFileName);
-        
-        if (gretilWisdom) {
-          // Generate AI-enhanced wisdom or use fallback
-          let enhancedWisdom = gretilWisdom.sanskrit;
-          let finalEncouragement = "This ancient wisdom from the Gretil corpus offers timeless guidance. Would you like to explore its deeper meaning?";
-          
-          try {
-            console.log('Attempting AI enhancement for Gretil wisdom...');
-            const aiEnhancedWisdom = await createEnhancedGretilWisdom(gretilWisdom);
-            
-            if (aiEnhancedWisdom && aiEnhancedWisdom.length > 50) {
-              enhancedWisdom = aiEnhancedWisdom;
-              finalEncouragement = generateContextualEncouragement(aiEnhancedWisdom);
-            }
-          } catch (error) {
-            console.log('Gretil AI enhancement error, using fallback:', error);
-          }
-          
-          // Use enhanced metadata formatting for Gretil sources
-
-          const enhancedGretilMetadata = formatWisdomMetadata(
-            sourceName,
-            gretilFileName,
-            '',
-            { character: undefined, theme: gretilWisdom.category, location: undefined },
-            gretilWisdom
-          );
-
-          const gretilResponse = {
-            rawText: gretilWisdom.sanskrit,
-            rawTextAnnotation: enhancedGretilMetadata,
-            wisdom: enhancedWisdom,
-            context: `Daily wisdom from ${gretilWisdom.textName} - ${gretilWisdom.category}`,
-            type: 'verse' as const,
-            sourceName: gretilWisdom.textName,
-            timestamp: new Date().toISOString(),
-            encouragement: finalEncouragement,
-            sourceLocation: `From ${gretilWisdom.textName} (${gretilWisdom.reference})`,
-            filesSearched: [`Gretil: ${gretilFileName}`],
-            metadata: `Gretil source: ${gretilWisdom.category} | Estimated verses: ${gretilWisdom.estimatedVerses}`
-          };
-
-          console.log('🎯 FINAL API RESPONSE - Gretil:', {
-            sourceName: gretilResponse.sourceName,
-            rawTextAnnotation: {
-              textName: gretilResponse.rawTextAnnotation.textName,
-              tradition: gretilResponse.rawTextAnnotation.tradition,
-              hasGretilMetadata: !!gretilResponse.rawTextAnnotation.gretilMetadata,
-              gretilMetadataTitle: gretilResponse.rawTextAnnotation.gretilMetadata?.title
-            }
-          });
-          
-          return NextResponse.json({
-            success: true,
-            todaysWisdom: gretilResponse,
-            selectedSource: gretilWisdom.textName,
-            selectionMethod: selectionMethod,
-            message: `Wisdom selected from Gretil corpus: ${gretilWisdom.textName}`
-          });
-        }
-      } catch (gretilError) {
-        console.error('Gretil processing error:', gretilError);
-        // Continue with regular processing as fallback
-      }
-    }
-    
-    const files = await getAllFilesFromFolder(sourceName);
-=======
     // CRITICAL: Clean up Sanskrit text for user experience - limit to 2-3 verses max
     let cleanSanskrit = extractedWisdom.sanskrit;
->>>>>>> 201bf204
     
     // If content is too long, truncate it intelligently
     if (cleanSanskrit.length > 300) {
